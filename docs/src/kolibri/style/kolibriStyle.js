// noinspection JSUnusedLocalSymbols

/**
 * @module kolibriStyle
 * Common constants and facilities for a consistent look.
 * Importing a different style should give you a custom look.
 * Make sure to keep in line with kolibri-base.css
 */

export {
    accentColor, okColor, neutralColor, selectColor, outputColor, shadowColor, shadowCss,
    KOLIBRI_LOGO_SVG
}

export {
    primaryDark,     primaryAccent, primaryBg,    primaryLight,
    secondaryAccent, secondaryDark, secondaryBg,  secondaryLight,
    successAccent,   successDark,   successLight, successBg,
    warningAccent,   warningDark,   warningBg,    warningLight,
    dangerAccent,    dangerDark,    dangerBg,     dangerLight
}

export {
    purple400, blue500
}

export {
    pxSpacer1,  pxSpacer2,  pxSpacer3,   pxSpacer4,  pxSpacer5,  pxSpacer6,
    pxSpacer7,  pxSpacer8,  pxSpacer9,   pxSpacer10, pxSpacer12, remSpacer1,
    remSpacer2, remSpacer3, remSpacer4,  remSpacer5, remSpacer6, remSpacer7,
    remSpacer8, remSpacer9, remSpacer10, remSpacer12
}

export {
    fontSizeH1, fontSizeH2, fontSizeH3, fontSizeH4, fontSizeH5, fontSizeH6,
    fontSizeTextL, fontSizeTextM, fontSizeTextS, fontSizeTextXS,
    fontSizeLinkL, fontSizeLinkM, fontSizeLinkS, fontSizeLinkXS,
    fontSizeCaption, fontSizeOverline
}

export {
    lightRubik, mediumRubik, regularRubik, semiboldRubik,
}

/**
 * Css string value for the given color. We keep values as HSL to allow easier manipulation.
 * @param hue   - 0 to 360 degrees on the color wheel, where 0 is red, then yellow, green, cyan, blue, magenta.
 * @param sat   - saturation 0 to 100, where 0 is greyscale.
 * @param light - lightness, 0 is black and 100 is white.
 * @return {`hsl(${string}, ${string}%, ${string}%)`}
 * @example
 * const fireTruckRed = hsl(0, 100, 50);
 */
const hsl  = (hue, sat, light)        => `hsl(${hue}, ${sat}%, ${light}%)`;

/**
 * Css string value for the given color. We keep values as HSL to allow easier manipulation.
 * @param hue   - 0 to 360 degrees on the color wheel, where 0 is red, then yellow, green, cyan, blue, magenta.
 * @param sat   - saturation 0 to 100, where 0 is greyscale.
 * @param light - lightness, 0 is black and 100 is white.
 * @param alpha - between 0 and 1, where 0 is fully transparent and 1 is opaque.
 * @return {`hsl(${string}, ${string}%, ${string}%, ${string})`}
 * @example
 * const paleRose = hsla(0, 100, 50, 0.3);
 */
const hsla = (hue, sat, light, alpha) => `hsl(${hue}, ${sat}%, ${light}%, ${alpha})`;

const accentColor  = "var(--kolibri-color-accent)";
const okColor      = "var(--kolibri-color-ok)";
const neutralColor = "var(--kolibri-color-neutral)";
const selectColor  = "var(--kolibri-color-select)";

const outputColor = "var(--kolibri-color-output)";
const shadowColor = "var(--kolibri-color-shadow)";

const shadowCss   = "var(--kolibri-box-shadow)";

// -- All colors according to Design File in Figma --

/* --- purple --- */
const purple800     = "var(--kolibri-palette-purple-800)";
const purple700     = "var(--kolibri-palette-purple-700)";
const purple600     = "var(--kolibri-palette-purple-600)";
const purple500     = "var(--kolibri-palette-purple-500)";
const purple400     = "var(--kolibri-palette-purple-400)";
const purple300     = "var(--kolibri-palette-purple-300)";
const purple200     = "var(--kolibri-palette-purple-200)";
const purple100     = "var(--kolibri-palette-purple-100)";

/* --- lavender --- */
const lavender800   = "var(--kolibri-palette-lavender-800)";
const lavender700   = "var(--kolibri-palette-lavender-700)";
const lavender600   = "var(--kolibri-palette-lavender-600)";
const lavender500   = "var(--kolibri-palette-lavender-500)";
const lavender400   = "var(--kolibri-palette-lavender-400)";
const lavender300   = "var(--kolibri-palette-lavender-300)";
const lavender200   = "var(--kolibri-palette-lavender-200)";
const lavender100   = "var(--kolibri-palette-lavender-100)";

/* --- blue --- */
const blue800       = "var(--kolibri-palette-blue-800)";
const blue700       = "var(--kolibri-palette-blue-700)";
const blue600       = "var(--kolibri-palette-blue-600)";
const blue500       = "var(--kolibri-palette-blue-500)";
const blue400       = "var(--kolibri-palette-blue-400)";
const blue300       = "var(--kolibri-palette-blue-300)";
const blue200       = "var(--kolibri-palette-blue-200)";
const blue100       = "var(--kolibri-palette-blue-100)";

/* --- green --- */
const green800      = "var(--kolibri-palette-green-800)";
const green700      = "var(--kolibri-palette-green-700)";
const green600      = "var(--kolibri-palette-green-600)";
const green500      = "var(--kolibri-palette-green-500)";
const green400      = "var(--kolibri-palette-green-400)";
const green300      = "var(--kolibri-palette-green-300)";
const green200      = "var(--kolibri-palette-green-200)";
const green100      = "var(--kolibri-palette-green-100)";

/* --- yellow --- */
const yellow800     = "var(--kolibri-palette-yellow-800)";
const yellow700     = "var(--kolibri-palette-yellow-700)";
const yellow600     = "var(--kolibri-palette-yellow-600)";
const yellow500     = "var(--kolibri-palette-yellow-500)";
const yellow400     = "var(--kolibri-palette-yellow-400)";
const yellow300     = "var(--kolibri-palette-yellow-300)";
const yellow200     = "var(--kolibri-palette-yellow-200)";
const yellow100     = "var(--kolibri-palette-yellow-100)";

/* --- pink --- */
const pink800       = "var(--kolibri-palette-pink-800)";
const pink700       = "var(--kolibri-palette-pink-700)";
const pink600       = "var(--kolibri-palette-pink-600)";
const pink500       = "var(--kolibri-palette-pink-500)";
const pink400       = "var(--kolibri-palette-pink-400)";
const pink300       = "var(--kolibri-palette-pink-300)";
const pink200       = "var(--kolibri-palette-pink-200)";
const pink100       = "var(--kolibri-palette-pink-100)";

/* --- monochrome --- */
const black         = hsl(240,  15,  9);
const body          = hsl(247,  15, 35);
const label         = hsl(235,  14, 50);
const placeholder   = hsl(234,  18, 68);
const bgDark        = hsl(249,  23, 18);
const line          = hsl(233,  27, 88);
const bgLight       = hsl(231,  28, 95);
const white         = hsl(240,  45, 98);

/* --- transparent - dark --- */
const black95       = hsla(...black, 0.95);
const black75       = hsla(...black, 0.75);
const black65       = hsla(...black, 0.65);
const black40       = hsla(...black, 0.40);
const black25       = hsla(...black, 0.25);
const black10       = hsla(...black, 0.10);

/* --- transparent - white --- */
const white95       = hsla(...white, 0.95);
const white75       = hsla(...white, 0.75);
const white65       = hsla(...white, 0.65);
const white40       = hsla(...white, 0.40);
const white25       = hsla(...white, 0.25);
const white10       = hsla(...white, 0.10);

/* --- primary --- */
const primaryDark       = purple700;
const primaryAccent     = purple500;
const primaryLight      = purple200;
const primaryBg         = purple100;

/* --- secondary --- */
const secondaryDark     = blue800;
const secondaryAccent   = blue500;
const secondaryLight    = blue200;
const secondaryBg       = blue100;

/* --- success --- */
const successDark       = green800;
const successAccent     = green500;
const successLight      = green200;
const successBg         = green100;

/* --- warning --- */
const warningDark       = yellow600;
const warningAccent     = yellow500;
const warningLight      = yellow200;
const warningBg         = yellow100;

/* --- danger --- */
const dangerDark        = pink800;
const dangerAccent      = pink500;
const dangerLight       = pink200;
const dangerBg          = pink100;

// todo dk: the whole typography section needs to be reworked, maybe it can even be removed
// todo dk: atm we have no visual testing of the outcome

/* --- typography --- */
const lightRubik     = 'Rubik-Light,    system-ui, serif';
const mediumRubik    = 'Rubik-Medium,   system-ui, serif';
const regularRubik   = 'Rubik-Regular,  system-ui, serif';
const semiboldRubik  = 'Rubik-SemiBold, system-ui, serif';


/* --- font-sizes --- */
const fontSizeH1         = '6.0rem';
const fontSizeH2         = '3.7rem';
const fontSizeH3         = '3.0rem';
const fontSizeH4         = '2.0rem';
const fontSizeH5         = '1.5rem';
const fontSizeH6         = '1.0rem';

const fontSizeTextL      = '1.25rem';
const fontSizeTextM      = '1.0rem';
const fontSizeTextS      = '0.875rem';
const fontSizeTextXS     = '0.75rem';

const fontSizeLinkL      = '1.25rem';
const fontSizeLinkM      = '1.125rem';
const fontSizeLinkS      = '1.0rem';
const fontSizeLinkXS     = '0.875rem';

const fontSizeCaption    = '0.875rem';
const fontSizeOverline   = '0.625rem';


/* --- spacing in rem--- */
const remSpacer1         = '0.3rem';
const remSpacer2         = '0.5rem';
const remSpacer3         = '0.8rem';
const remSpacer4         = '1.0rem';
const remSpacer5         = '1.3rem';
const remSpacer6         = '1.5rem';
const remSpacer7         = '1.8rem';
const remSpacer8         = '2.0rem';
const remSpacer9         = '2.2rem';
const remSpacer10        = '2.5rem';
const remSpacer12        = '3.0rem';

/* --- spacing in px--- */
const pxSpacer1          = '4px;';
const pxSpacer2          = '8px;';
const pxSpacer3          = '12px';
const pxSpacer4          = '16px';
const pxSpacer5          = '20px';
const pxSpacer6          = '24px';
const pxSpacer7          = '28px';
const pxSpacer8          = '32px';
const pxSpacer9          = '36px';
const pxSpacer10         = '40px';
<<<<<<< HEAD
const pxSpacer12         = '48px';

const KOLIBRI_LOGO_SVG = `
<svg class="kolibri-logo-svg" viewBox="0 0 305 342" fill="none" xmlns="http://www.w3.org/2000/svg">
    <path d="M138 194C183.5 214.5 228 221.5 236.5 341.5C229.5 273.5 187 263.5 138 194Z" fill="#5F2EEA"/>
    <path d="M117 122C117 46 42.5 17 0 0C81.2 39.2 77.5 79.5 80.5 138C87 216.5 128 235.667 150.5 248C105.7 212 117 157 117 122Z" fill="#FE2EA8"/>
    <path d="M80.9999 144.5C81.3468 146.565 81.692 148.581 82.0374 150.552C86.8892 170.965 107.957 211.566 156.5 225.5C210.5 241 236.407 308.5 237.074 342C220.5 279.5 210.346 274.538 156.5 250.5C102.35 226.326 92.1459 208.229 82.0374 150.552C81.492 148.257 81.1515 146.218 80.9999 144.5Z" fill="#BE58FD"/>
    <path d="M115 49.5C100.5 39.8333 79 51.0005 54 32C92.5 36.5 109.5 26 129.5 44C149.5 65 128.5 90 148 113.499C123.5 104.499 133 61.5 115 49.5Z" fill="#5F2EEA"/>
    <circle cx="100.5" cy="60.5" r="9.5" fill="#2D1FB1"/>
    <path class="wing" opacity="0.5" d="M128 179.114C176.159 220.174 254.92 177.348 279 146C243.884 171.608 187.698 146.442 128 179.114Z" fill="#BD53FE" stroke="#BD53FE"/>
    <path class="wing" opacity="0.7" d="M128 158C163.892 67.1818 241.575 130.021 305 47C263.208 149.285 161.925 132.314 128 158Z" fill="#4C2EEC"/>
    <path class="wing" opacity="0.7" d="M128 178.895C162.922 103.67 248.073 126.739 305 47C278.211 119.718 247.116 181.904 128 178.895Z" fill="#FF2CA5"/>
</svg>
`;
=======
const pxSpacer12         = '48px';
>>>>>>> ad75ce5e
<|MERGE_RESOLUTION|>--- conflicted
+++ resolved
@@ -249,7 +249,63 @@
 const pxSpacer8          = '32px';
 const pxSpacer9          = '36px';
 const pxSpacer10         = '40px';
-<<<<<<< HEAD
+const pxSpacer12         = '48px';
+// todo dk: the whole typography section needs to be reworked, maybe it can even be removed
+// todo dk: atm we have no visual testing of the outcome
+
+/* --- typography --- */
+const lightRubik     = 'Rubik-Light,    system-ui, serif';
+const mediumRubik    = 'Rubik-Medium,   system-ui, serif';
+const regularRubik   = 'Rubik-Regular,  system-ui, serif';
+const semiboldRubik  = 'Rubik-SemiBold, system-ui, serif';
+
+
+/* --- font-sizes --- */
+const fontSizeH1         = '6.0rem';
+const fontSizeH2         = '3.7rem';
+const fontSizeH3         = '3.0rem';
+const fontSizeH4         = '2.0rem';
+const fontSizeH5         = '1.5rem';
+const fontSizeH6         = '1.0rem';
+
+const fontSizeTextL      = '1.25rem';
+const fontSizeTextM      = '1.0rem';
+const fontSizeTextS      = '0.875rem';
+const fontSizeTextXS     = '0.75rem';
+
+const fontSizeLinkL      = '1.25rem';
+const fontSizeLinkM      = '1.125rem';
+const fontSizeLinkS      = '1.0rem';
+const fontSizeLinkXS     = '0.875rem';
+
+const fontSizeCaption    = '0.875rem';
+const fontSizeOverline   = '0.625rem';
+
+
+/* --- spacing in rem--- */
+const remSpacer1         = '0.3rem';
+const remSpacer2         = '0.5rem';
+const remSpacer3         = '0.8rem';
+const remSpacer4         = '1.0rem';
+const remSpacer5         = '1.3rem';
+const remSpacer6         = '1.5rem';
+const remSpacer7         = '1.8rem';
+const remSpacer8         = '2.0rem';
+const remSpacer9         = '2.2rem';
+const remSpacer10        = '2.5rem';
+const remSpacer12        = '3.0rem';
+
+/* --- spacing in px--- */
+const pxSpacer1          = '4px;';
+const pxSpacer2          = '8px;';
+const pxSpacer3          = '12px';
+const pxSpacer4          = '16px';
+const pxSpacer5          = '20px';
+const pxSpacer6          = '24px';
+const pxSpacer7          = '28px';
+const pxSpacer8          = '32px';
+const pxSpacer9          = '36px';
+const pxSpacer10         = '40px';
 const pxSpacer12         = '48px';
 
 const KOLIBRI_LOGO_SVG = `
@@ -263,7 +319,4 @@
     <path class="wing" opacity="0.7" d="M128 158C163.892 67.1818 241.575 130.021 305 47C263.208 149.285 161.925 132.314 128 158Z" fill="#4C2EEC"/>
     <path class="wing" opacity="0.7" d="M128 178.895C162.922 103.67 248.073 126.739 305 47C278.211 119.718 247.116 181.904 128 178.895Z" fill="#FF2CA5"/>
 </svg>
-`;
-=======
-const pxSpacer12         = '48px';
->>>>>>> ad75ce5e
+`;