import {Attribute, EDITABLE, LABEL, NAME, TYPE, VALID } from "../../presentationModel.js";
import {TEXT}                                           from "../../util/dom.js";

export { SimpleInputModel }


/**
 * @typedef { object } InputAttributes
 * @template _T_
 * @property { !_T_ } value      - mandatory value, will become the input value, defaults to undefined
 * @property { ?String } label - optional label, defaults to undefined
 * @property { ?String } name  - optional name that reflects the name attribute of an input element, used in forms
 * @property { ?InputTypeString } type - optional type, allowed values are
 *              the values of the HTML Input element's "type" attribute. Defaults to "text".
 */

/**
 * Create a presentation model for the purpose of being used to bind against a single HTML Input in
 * combinations with its pairing Label element.
 * For a single input, it only needs one attribute.
 * @constructor
 * @template _T_
 * @param  { InputAttributes<_T_> }
 * @return { AttributeType<_T_> }
 * @example
 *     const model = SimpleInputModel({
         value:  "Dierk",
         label:  "First Name",
         name:   "firstname",
         type:   "text",
     });
 */
const SimpleInputModel = ({value, label, name, type= TEXT}) => {
    const singleAttr = Attribute(value);
    singleAttr.getObs(TYPE)    .setValue(type);
    singleAttr.getObs(EDITABLE).setValue(true);
    singleAttr.getObs(VALID)   .setValue(true);
    if (null != label) singleAttr.getObs(LABEL).setValue(label);
    if (null != name ) singleAttr.getObs(NAME) .setValue(name);

<<<<<<< HEAD
    return singleAttr;

=======

    return /** AttributeType<_T_> */ singleAttr;
>>>>>>> f27220c0
};<|MERGE_RESOLUTION|>--- conflicted
+++ resolved
@@ -38,11 +38,6 @@
     if (null != label) singleAttr.getObs(LABEL).setValue(label);
     if (null != name ) singleAttr.getObs(NAME) .setValue(name);
 
-<<<<<<< HEAD
-    return singleAttr;
-
-=======
 
     return /** AttributeType<_T_> */ singleAttr;
->>>>>>> f27220c0
 };