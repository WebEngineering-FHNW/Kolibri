// noinspection JSUnusedGlobalSymbols

/**
 * @module util/dom
 * Helper functions to work with the DOM.
 */

import { LoggerFactory } from "../logger/loggerFactory.js";
import { toSeq }         from "../sequence/util/helpers.js";

export {
    dom, fireEvent, fireChangeEvent,
    CLICK, INPUT, CHANGE,
    TEXT, TIME, DATE, CHECKBOX, NUMBER, COLOR, TEXTBTN, ICONBTN, LEADINGICONBTN, TRAILINGICONBTN
<<<<<<< HEAD
    TEXT, TIME, DATE, CHECKBOX, NUMBER, COLOR,
    select
=======
>>>>>>> ad75ce5e
}

const { warn } = LoggerFactory("ch.fhnw.kolibri.util.dom");

/**
 * Create DOM objects from an HTML string.
 * @param  { String } innerString - The string representation of the inner HTML that will be returned as an HTML collection.
 * @return { HTMLCollection }
 * @pure
 * @example
 * const [label, input] = dom(`
 *      <label for="myId">
 *      <input type="text" id="myId" name="myName" value="myValue">
 * `);
 */
const dom = innerString => {
    const holder = document.createElement("DIV");
    holder.innerHTML = innerString;
    return holder.children;
};

/**
 * @typedef {'change'|'input'|'click'} EventTypeString
 * Feel free to extend this type with new unique type strings as needed for other DOM events.
 */

/** @type EventTypeString */ const CHANGE  = "change";
/** @type EventTypeString */ const INPUT   = "input";
/** @type EventTypeString */ const CLICK   = "click";

/**
 * When a user interacts with an HTML element in the browser, various events might be fired. For example, typing text
 * in a text field fires the "input" event. But when changing the "value" of this text field via JS, the event is not
 * fired and thus any existing "input listeners" on the text field are not notified.
 * This function fires the event and notifies all listeners just as if the user had done the change in the browser.
 * It is particularly useful for testing.
 * @param { HTMLElement } element - The "target" element that fires the event.
 * @param { EventTypeString } eventTypeString - String representation of the {@link Event} to be fired.
 * @return void
 * @impure
 * @example
 * fireEvent(input, CHANGE);
 */
const fireEvent = (element, eventTypeString) => {
    const event = new Event(eventTypeString);
    element.dispatchEvent(event);
};

/**
 * Convenience function for {@link fireEvent} function with value "change".
 * @param { HTMLElement } element - The "target" element that fires the event.
 */
const fireChangeEvent = element => fireEvent(element, CHANGE);


/** @typedef { "text"|"number"|"checkbox"|"time"|"date"|"color"} InputTypeString */
<<<<<<< HEAD

/** @type InputTypeString */ const TEXT         = "text";
/** @type InputTypeString */ const NUMBER       = "number";
/** @type InputTypeString */ const CHECKBOX     = "checkbox";
/** @type InputTypeString */ const TIME         = "time";
/** @type InputTypeString */ const DATE         = "date";
/** @type InputTypeString */ const COLOR        = "color";

=======

/** @type InputTypeString */ const TEXT         = "text";
/** @type InputTypeString */ const NUMBER       = "number";
/** @type InputTypeString */ const CHECKBOX     = "checkbox";
/** @type InputTypeString */ const TIME         = "time";
/** @type InputTypeString */ const DATE         = "date";
/** @type InputTypeString */ const COLOR        = "color";

>>>>>>> ad75ce5e

/** @typedef { "text"|"icon"|"leadingIcon"|"trailingIcon"} ButtonTypeString */
/** @type ButtonTypeString */ const TEXTBTN         = "textBtn";
/** @type ButtonTypeString */ const ICONBTN         = "iconBtn";
/** @type ButtonTypeString */ const LEADINGICONBTN  = "leadingIconBtn";
<<<<<<< HEAD
/** @type ButtonTypeString */ const TRAILINGICONBTN = "trailingIconBtn";

/**
 * Utility function that works like {@link Element.querySelectorAll} but logs a descriptive warning when
 * the resulting NodeList is empty. Wraps the result in a {@link SequenceType } such that the
 * Kolibri goodies become available.
 * It is a suitable function when a result is **always** expected.
 * @param { Element! } element - a DOM element (typically HTMLElement)
 * @param { String! } selector - a CSS query selector, might contain operators
 * @return { SequenceType<Node> }
 */
const select = (element, selector) => {
    const result = toSeq( /** @type { Iterable<Node> } */ element.querySelectorAll(selector));
    if (result.isEmpty()) {
        warn(`Selector "${selector}" did not select any nodes in "${element.outerHTML}"`);
    }
    return result;
};
=======
/** @type ButtonTypeString */ const TRAILINGICONBTN = "trailingIconBtn";
>>>>>>> ad75ce5e
<|MERGE_RESOLUTION|>--- conflicted
+++ resolved
@@ -12,11 +12,6 @@
     dom, fireEvent, fireChangeEvent,
     CLICK, INPUT, CHANGE,
     TEXT, TIME, DATE, CHECKBOX, NUMBER, COLOR, TEXTBTN, ICONBTN, LEADINGICONBTN, TRAILINGICONBTN
-<<<<<<< HEAD
-    TEXT, TIME, DATE, CHECKBOX, NUMBER, COLOR,
-    select
-=======
->>>>>>> ad75ce5e
 }
 
 const { warn } = LoggerFactory("ch.fhnw.kolibri.util.dom");
@@ -73,7 +68,6 @@
 
 
 /** @typedef { "text"|"number"|"checkbox"|"time"|"date"|"color"} InputTypeString */
-<<<<<<< HEAD
 
 /** @type InputTypeString */ const TEXT         = "text";
 /** @type InputTypeString */ const NUMBER       = "number";
@@ -82,22 +76,11 @@
 /** @type InputTypeString */ const DATE         = "date";
 /** @type InputTypeString */ const COLOR        = "color";
 
-=======
-
-/** @type InputTypeString */ const TEXT         = "text";
-/** @type InputTypeString */ const NUMBER       = "number";
-/** @type InputTypeString */ const CHECKBOX     = "checkbox";
-/** @type InputTypeString */ const TIME         = "time";
-/** @type InputTypeString */ const DATE         = "date";
-/** @type InputTypeString */ const COLOR        = "color";
-
->>>>>>> ad75ce5e
 
 /** @typedef { "text"|"icon"|"leadingIcon"|"trailingIcon"} ButtonTypeString */
 /** @type ButtonTypeString */ const TEXTBTN         = "textBtn";
 /** @type ButtonTypeString */ const ICONBTN         = "iconBtn";
 /** @type ButtonTypeString */ const LEADINGICONBTN  = "leadingIconBtn";
-<<<<<<< HEAD
 /** @type ButtonTypeString */ const TRAILINGICONBTN = "trailingIconBtn";
 
 /**
@@ -115,7 +98,4 @@
         warn(`Selector "${selector}" did not select any nodes in "${element.outerHTML}"`);
     }
     return result;
-};
-=======
-/** @type ButtonTypeString */ const TRAILINGICONBTN = "trailingIconBtn";
->>>>>>> ad75ce5e
+};