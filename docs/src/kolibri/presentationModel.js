--- conflicted
+++ resolved
@@ -9,17 +9,13 @@
          presentationModelFromAttributeNames,
          valueOf, readQualifierValue,
          VALID, VALUE, EDITABLE, LABEL, NAME, TYPE , DESIGNSYSTEM, EMPHASIS, STATE }
-<<<<<<< HEAD
          VALID, VALUE, EDITABLE, LABEL, NAME, TOOLTIP, TYPE }
+         VALID, VALUE, EDITABLE, LABEL, NAME, TYPE , DESIGNSYSTEM, EMPHASIS, STATE }
 
 /**
  * @typedef {'value'|'valid'|'editable'|'label'|'name'|'type'|'designSystem'|'emphasis'|'state'} ObservableTypeString
  * @typedef {'value'|'valid'|'editable'|'label'|'name'|'tooltip'|'type'} ObservableTypeString
-=======
-
-/**
  * @typedef {'value'|'valid'|'editable'|'label'|'name'|'type'|'designSystem'|'emphasis'|'state'} ObservableTypeString
->>>>>>> ad75ce5e
  * Feel free to extend this type with new unique type strings as needed for your application.
  */
 
@@ -32,7 +28,6 @@
 /** @type ObservableTypeString */ const DESIGNSYSTEM    = "designSystem";
 /** @type ObservableTypeString */ const EMPHASIS        = "emphasis";
 /** @type ObservableTypeString */ const STATE           = "state";
-<<<<<<< HEAD
 /** @type ObservableTypeString */ const VALUE    = "value";
 /** @type ObservableTypeString */ const VALID    = "valid";
 /** @type ObservableTypeString */ const EDITABLE = "editable";
@@ -40,8 +35,15 @@
 /** @type ObservableTypeString */ const NAME     = "name";
 /** @type ObservableTypeString */ const TOOLTIP  = "tooltip";
 /** @type ObservableTypeString */ const TYPE     = "type"; // HTML input types: text, number, checkbox, etc.
-=======
->>>>>>> ad75ce5e
+/** @type ObservableTypeString */ const VALUE           = "value";
+/** @type ObservableTypeString */ const VALID           = "valid";
+/** @type ObservableTypeString */ const EDITABLE        = "editable";
+/** @type ObservableTypeString */ const LABEL           = "label";
+/** @type ObservableTypeString */ const NAME            = "name";
+/** @type ObservableTypeString */ const TYPE            = "type"; // HTML input types: text, number, checkbox, etc. HTML Button types: submit, reset, button.
+/** @type ObservableTypeString */ const DESIGNSYSTEM    = "designSystem";
+/** @type ObservableTypeString */ const EMPHASIS        = "emphasis";
+/** @type ObservableTypeString */ const STATE           = "state";
 
 /**
  * Convenience function to read the current state of the attribute's VALUE observable for the given attribute.
