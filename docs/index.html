<!doctype html>
<html lang=en>
<head>
    <meta charset="UTF-8">
    <title>Kolibri</title>
    <link rel="shortcut icon" type="image/png" href="./img/logo/logo-60x54.png"/>
    <link rel="stylesheet" href="./css/kolibri-base.css">
    <style>
        body {
            max-width: 42em;
            margin:    3em auto 3em auto;
        }

        header {
            display:        flex;
            flex-direction: column;
            align-items:    center;
        }

        ul {
            list-style-type: none;
            padding-left:    0;
        }

        dl {
            display:               grid;
            grid-template-columns: max-content auto;
        }

        div.kolibri-logo-svg {
            height:       250px;
            aspect-ratio: 1;
            padding:      2em;
            transition:   transform .4s linear;
        }

        svg {
            overflow: visible;
        }

        .flatter {
            animation-name:            kolibri-wings;
            animation-duration:        .2s;
            animation-iteration-count: 15;
            animation-direction:       reverse;
            animation-timing-function: ease-in;
            transform-origin:          45% 45%;
        }

        @keyframes kolibri-wings {
            from {
                transform: scaleX(1) rotate(0deg);
            }
            to {
                transform: scaleX(-1) rotate(30deg);
            }
        }
<<<<<<< HEAD
=======
		header {
			display: 		flex;
			flex-direction: column;
			align-items: 	center;
		}
        .subtitle {
            font-family: var(--kb-font-family-stylish), system-ui;
        }
		ul {
			list-style-type: none;
			padding-left: 		0;
		}
		dl {
			display: grid;
			grid-template-columns: max-content auto;
		}

		div.kolibri-logo-svg {
			  height:         250px;
			  aspect-ratio:   1;
			  padding:        2em;
			  transition:     transform .4s linear;
		  }
		  svg {
			  overflow: visible;
		  }
		  .flatter {
			  animation-name:             kolibri-wings;
			  animation-duration:         .2s;
			  animation-iteration-count:  15;
			  animation-direction:        reverse;
			  animation-timing-function:  ease-in;
			  transform-origin:           45% 45%;
		  }
		  @keyframes kolibri-wings {
			  from {
				  transform:      scaleX(1) rotate(0deg);
			  }
			  to {
				  transform:      scaleX(-1) rotate(30deg);
			  }
		  }
>>>>>>> ad75ce5e

    </style>
</head>
<body>
<a href="#main" class="skip-link">Skip to main content</a> <!-- a11y support skip link -->
<header>
    <div class="kolibri-logo-svg kolibri-logo-anim">
        <svg viewBox="0 0 305 342" fill="none" xmlns="http://www.w3.org/2000/svg">
            <path d="M138 194C183.5 214.5 228 221.5 236.5 341.5C229.5 273.5 187 263.5 138 194Z" fill="#5F2EEA"/>
            <path
                d="M117 122C117 46 42.5 17 0 0C81.2 39.2 77.5 79.5 80.5 138C87 216.5 128 235.667 150.5 248C105.7 212 117 157 117 122Z"
                fill="#FE2EA8"/>
            <path
                d="M80.9999 144.5C81.3468 146.565 81.692 148.581 82.0374 150.552C86.8892 170.965 107.957 211.566 156.5 225.5C210.5 241 236.407 308.5 237.074 342C220.5 279.5 210.346 274.538 156.5 250.5C102.35 226.326 92.1459 208.229 82.0374 150.552C81.492 148.257 81.1515 146.218 80.9999 144.5Z"
                fill="#BE58FD"/>
            <path
                d="M115 49.5C100.5 39.8333 79 51.0005 54 32C92.5 36.5 109.5 26 129.5 44C149.5 65 128.5 90 148 113.499C123.5 104.499 133 61.5 115 49.5Z"
                fill="#5F2EEA"/>
            <circle cx="100.5" cy="60.5" r="9.5" fill="#2D1FB1"/>
            <path class="wing flatter" opacity="0.5"
                  d="M128 179.114C176.159 220.174 254.92 177.348 279 146C243.884 171.608 187.698 146.442 128 179.114Z"
                  fill="#BD53FE" stroke="#BD53FE"/>
            <path class="wing flatter" opacity="0.7"
                  d="M128 158C163.892 67.1818 241.575 130.021 305 47C263.208 149.285 161.925 132.314 128 158Z"
                  fill="#4C2EEC"/>
            <path class="wing flatter" opacity="0.7"
                  d="M128 178.895C162.922 103.67 248.073 126.739 305 47C278.211 119.718 247.116 181.904 128 178.895Z"
                  fill="#FF2CA5"/>
        </svg>
    </div>
    <h1>Kolibri</h1>
    <div class="subtitle">The Web UI Toolbox</div>
</header>

<main id="main" tabindex="-1"> <!-- a11y support: can be tabbed to -->

    <section>
        <h2>What's New</h2>
        <p>
            Beta testing new features: <a href="./src/examples/navigation/simple/simpleNavigation.html">typesafe
            routing and animated page transitions</a> (basic start, more to come).
            All <a href="https://github.com/WebEngineering-FHNW/Kolibri/issues/15">feedback</a> is
            much appreciated!
        </p>
    </section>

    <section>
        <h2>Features</h2>
        <p>
            Kolibri's typesafe <em>standard library</em> contains the functional and immutable:
            Pair, Tuple, Maybe, Either, Choice, Sequence, JINQ, and JSON monad
            along with many church-encoded lambda abstractions.
        </p>
        <p>
            For interactive <em>user interfaces</em> we have:
            Observable, ObservableList, DataFlowVariable, Scheduler, Attribute, and the ModelWorld.
        </p>
        <p>
            Additional utilities care for: array extensions,
            DOM handling, test facility (incl. async testing), logging, and REST calls.
        </p>
        <p>
            Classic MVC and the <em>Projector Pattern</em> lead us
            from simple to more-and-more advanced web clients as shown in the
            <a href="./examples.html">examples</a>. The UI becomes rich, reliable,
            consistent and efficient to build and maintain.
        </p>
        <p>
            Kolibri also puts forward <em>best practices</em> on how to organize code,
            organize types, organize styles, develop to interfaces,
            layout code, use JavaScript features wisely, ubiquitous testing, and helpful JsDoc.
        </p>
    </section>

    <section>
        <h2>Examples</h2>
        <p>Browse through many <a href="./examples.html">examples</a>.
        </p>
    </section>

    <section>
        <h2>Guided Tour</h2>
        <p>Take the tour through a selection of examples in order to understand how
            Kolibri helps with developing web applications. They are arranged from simple to
            increasingly complex and introduce new concepts along the way.
        </p>
        <p>Create a <a href="./src/examples/simpleForm/simpleFormView.html">simple form</a> very
            efficiently with just one line of code.
        </p>
        <p>Enforce and test <a href="./src/examples/workday/WorkingHours.html">business rules</a> in the UI
            to interactively manage working hours in a day.
        </p>
        <p>Put the daily work hours in a <a href="./src/examples/workweek/WorkingHours.html">week overview</a>
            and keep all the business rules in place by simply delegating to what we have done before.
            Show compositionality of controllers and projectors.
        </p>
        <p>Have some fun with multi-way editing in a
            <a href="./src/examples/person/MasterDetail.html">master-detail</a> view.
            It builds on what we already know and adds real interactive richness to our application.
        </p>
    </section>

    <section>
        <h2>Why is Kolibri the way it is?</h2>
        <p>Have a look at our <a href="philosophy.html">philosophy</a>.
        </p>
    </section>

    <section>
        <h2>Free Open Source</h2>
        <p>
            Kolibri is freely available on
            <a href="https://github.com/webengineering-fhnw/Kolibri/">GitHub</a>, which is
            also the place for any discussions and issues.
        </p>
        <p>
            Please have a look at how to
            <a href="philosophy.html#installation">install without dependencies</a>.
        </p>
    </section>

</main>

<footer>
    <h2>Contact</h2>
    <address>
        <a href="https://dierk.github.io/Home">Prof. Dierk König</a>
    </address>
</footer>
</body>
</html><|MERGE_RESOLUTION|>--- conflicted
+++ resolved
@@ -1,62 +1,15 @@
 <!doctype html>
 <html lang=en>
 <head>
-    <meta charset="UTF-8">
-    <title>Kolibri</title>
-    <link rel="shortcut icon" type="image/png" href="./img/logo/logo-60x54.png"/>
-    <link rel="stylesheet" href="./css/kolibri-base.css">
+	<meta charset="UTF-8">
+	<title>Kolibri</title>
+	<link rel="shortcut icon" type="image/png" href="./img/logo/logo-60x54.png"/>
+	<link rel="stylesheet"                     href="./css/kolibri-base.css">
     <style>
         body {
-            max-width: 42em;
-            margin:    3em auto 3em auto;
-        }
-
-        header {
-            display:        flex;
-            flex-direction: column;
-            align-items:    center;
-        }
-
-        ul {
-            list-style-type: none;
-            padding-left:    0;
-        }
-
-        dl {
-            display:               grid;
-            grid-template-columns: max-content auto;
-        }
-
-        div.kolibri-logo-svg {
-            height:       250px;
-            aspect-ratio: 1;
-            padding:      2em;
-            transition:   transform .4s linear;
-        }
-
-        svg {
-            overflow: visible;
-        }
-
-        .flatter {
-            animation-name:            kolibri-wings;
-            animation-duration:        .2s;
-            animation-iteration-count: 15;
-            animation-direction:       reverse;
-            animation-timing-function: ease-in;
-            transform-origin:          45% 45%;
-        }
-
-        @keyframes kolibri-wings {
-            from {
-                transform: scaleX(1) rotate(0deg);
-            }
-            to {
-                transform: scaleX(-1) rotate(30deg);
-            }
-        }
-<<<<<<< HEAD
-=======
+			max-width: 		42em;
+			margin: 		3em auto 3em auto;
+        }
 		header {
 			display: 		flex;
 			flex-direction: column;
@@ -74,32 +27,50 @@
 			grid-template-columns: max-content auto;
 		}
 
-		div.kolibri-logo-svg {
-			  height:         250px;
-			  aspect-ratio:   1;
-			  padding:        2em;
-			  transition:     transform .4s linear;
-		  }
-		  svg {
-			  overflow: visible;
-		  }
-		  .flatter {
-			  animation-name:             kolibri-wings;
-			  animation-duration:         .2s;
-			  animation-iteration-count:  15;
-			  animation-direction:        reverse;
-			  animation-timing-function:  ease-in;
-			  transform-origin:           45% 45%;
-		  }
-		  @keyframes kolibri-wings {
-			  from {
-				  transform:      scaleX(1) rotate(0deg);
-			  }
-			  to {
-				  transform:      scaleX(-1) rotate(30deg);
-			  }
-		  }
->>>>>>> ad75ce5e
+        header {
+            display:        flex;
+            flex-direction: column;
+            align-items:    center;
+        }
+
+        ul {
+            list-style-type: none;
+            padding-left:    0;
+        }
+
+        dl {
+            display:               grid;
+            grid-template-columns: max-content auto;
+        }
+
+        div.kolibri-logo-svg {
+            height:       250px;
+            aspect-ratio: 1;
+            padding:      2em;
+            transition:   transform .4s linear;
+        }
+
+        svg {
+            overflow: visible;
+        }
+
+        .flatter {
+            animation-name:            kolibri-wings;
+            animation-duration:        .2s;
+            animation-iteration-count: 15;
+            animation-direction:       reverse;
+            animation-timing-function: ease-in;
+            transform-origin:          45% 45%;
+        }
+
+        @keyframes kolibri-wings {
+            from {
+                transform: scaleX(1) rotate(0deg);
+            }
+            to {
+                transform: scaleX(-1) rotate(30deg);
+            }
+        }
 
     </style>
 </head>
