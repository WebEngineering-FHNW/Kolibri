--- conflicted
+++ resolved
@@ -1,45 +1,5 @@
 /* make sure to keep in line with kolibriStyle.js */
 
-<<<<<<< HEAD
-@import "./kolibri-light-fonts.css";
-
-@import "./kolibri-light-palette.css"; /* must choose the palette to make the colors work */
-@import "./kolibri-colors.css";
-
-/* todo: this has to go */
-@font-face {
-    font-family: "RobotoSlab-Light";
-    src: local("RobotoSlab-Light"),
-         url("../font/Roboto_Slab/static/RobotoSlab-Light.ttf") format("truetype");
-}
-@font-face {
-    font-family: "RobotoSlab-Regular";
-    src: local("RobotoSlab-Bold"),
-         url("../font/Roboto_Slab/static/RobotoSlab-Regular.ttf") format("truetype");
-}
-@font-face {
-    font-family: "Rubik-Light";
-    src: local("Rubik-Light"),
-         url("../font/Rubik/static/Rubik-Light.ttf") format("truetype");
-}
-@font-face {
-    font-family: "JetBrainsMono-VariableFont_wght";
-    src: local("JetBrainsMono-VariableFont_wght"),
-         url("../font/JetBrains_Mono/JetBrainsMono-VariableFont_wght.ttf") format("truetype");
-}
-
-:root {
-    --kolibri-color-accent:  var(--kb-hsla-danger-accent);
-    --kolibri-color-output:  var(--kb-hsla-secondary-dark);
-    --kolibri-color-ok:      var(--kb-hsla-success-accent);
-    --kolibri-color-select:  var(--kb-color-hsl-yellow-400); /* make custom use of the palette */
-    --kolibri-color-neutral: var(--kb-color-hsla-black-40);
-    --kolibri-color-shadow:  var(--kb-color-hsl-lavender-200);
-    --kolibri-box-shadow:    0 4px  8px 0 var(--kolibri-color-shadow),
-                             0 6px 20px 0 var(--kolibri-color-shadow);
-    padding:    0;
-    margin:     0;
-=======
 @import "./kolibri-fonts.css";
 @import "./kolibri-colors.css";
 
@@ -47,7 +7,6 @@
 :root {
     padding:                 0;
     margin:                  0;
->>>>>>> ad75ce5e
 }
 *, *::before, *::after {
     box-sizing: border-box;
@@ -62,28 +21,13 @@
     font-family: var(--kb-font-family-default), system-ui;
 }
 
-<<<<<<< HEAD
-    font-family:    var(--font-serif), system-ui;
-=======
 header, h1, h2 {
     color: var(--kolibri-color-product);
->>>>>>> ad75ce5e
 }
 
 header h1 {
     letter-spacing: 0.06em;
 }
-<<<<<<< HEAD
-header .subtitle {
-    color:          var(--kolibri-color-output);
-}
-h1, h2, h3 {
-    font-family:    var(--font-serif-bold), system-ui;
-    text-wrap:      balance;
-}
-p, li, div, figcaption {
-    letter-spacing: 0.02em;
-=======
 
 h1, h2, h3 {
     font-family: var(--kb-font-family-stylish),var(--kb-font-family-default), system-ui;
@@ -91,55 +35,12 @@
 }
 div, p, ul, ol, dl {
     font-family: var(--kb-font-family-running-text),var(--kb-font-family-default), system-ui;
->>>>>>> ad75ce5e
 }
 div, p, ul, ol, dl,
 form, fieldset, label, input, button {
-<<<<<<< HEAD
-    font-family:    var(--font-sans-serif), system-ui;
-=======
->>>>>>> ad75ce5e
+    font-family: var(--font-sans-serif);
     letter-spacing: 0.02em;
 }
-figcaption {
-    font-style:     italic;
-    font-size:      var(--font-size-caption);
-    text-align:     end;
-}
-/* --- end typography --- */
-
-/* --- default element appearance --- */
-ul {
-    padding-left:       1em;
-}
-ul li::marker {
-  color:                var(--kb-hsla-primary-accent);
-}
-
-figure {
-    margin-inline:      0;
-}
-
-em {                    /* emphasis looks like highlighted with text marker */
-    position:           relative;
-    padding-inline:     0.2em 0.3em;
-    &::before {
-        content:        "";
-        position:       absolute;
-        inset:          0 0 -.2em 0;  /* inline -3px leads to strange line-break issues */
-        border-radius:  5% 5% 20% 20%;
-        background-color: var(--kolibri-color-select);
-        z-index:        -10;
-        rotate:         -3deg;
-        opacity:        60%;
-    }
-}
-
-a[href^="http"]::after { /* external link */
-    content:            " ↗";
-    opacity:            .3;
-}
-/* --- end default element appearance --- */
 
 /* --- default invalid handling --- */
 :invalid {
